--- conflicted
+++ resolved
@@ -26,11 +26,8 @@
         "@qdrant/js-client-rest": "^1.2.2",
         "@supabase/supabase-js": "^2.29.0",
         "@types/js-yaml": "^4.0.5",
-<<<<<<< HEAD
         "apify-client": "^2.7.1",
-=======
         "@types/jsdom": "^21.1.1",
->>>>>>> 7c459619
         "axios": "^0.27.2",
         "cheerio": "^1.0.0-rc.12",
         "chromadb": "^1.4.2",
